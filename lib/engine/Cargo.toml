--- conflicted
+++ resolved
@@ -1,9 +1,5 @@
 [package]
-<<<<<<< HEAD
 name = "wasmer-engine-near"
-=======
-name = "wasmer-engine"
->>>>>>> d5a444d6
 version = "2.1.0"
 description = "Wasmer Engine abstraction"
 categories = ["wasm"]
@@ -18,15 +14,9 @@
 name = "wasmer_engine"
 
 [dependencies]
-<<<<<<< HEAD
 wasmer-types = { path = "../types", version = "=2.1.0", package = "wasmer-types-near" }
 wasmer-compiler = { path = "../compiler", version = "=2.1.0", package = "wasmer-compiler-near" }
 wasmer-vm = { path = "../vm", version = "=2.1.0", package = "wasmer-vm-near" }
-=======
-wasmer-types = { path = "../types", version = "2.1.0" }
-wasmer-compiler = { path = "../compiler", version = "2.1.0" }
-wasmer-vm = { path = "../vm", version = "2.1.0" }
->>>>>>> d5a444d6
 target-lexicon = { version = "0.12.2", default-features = false }
 # flexbuffers = { path = "../../../flatbuffers/rust/flexbuffers", version = "0.1.0" }
 backtrace = "0.3"
