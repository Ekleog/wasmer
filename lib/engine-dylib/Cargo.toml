--- conflicted
+++ resolved
@@ -11,19 +11,11 @@
 edition = "2018"
 
 [dependencies]
-<<<<<<< HEAD
 wasmer-types = { path = "../types", package = "wasmer-types-near", version = "2.0.3" }
 wasmer-compiler = { path = "../compiler", package = "wasmer-compiler-near", version = "2.0.3" }
 wasmer-vm = { path = "../vm", version = "2.0.3", package = "wasmer-vm-near", features = ["enable-rkyv"] }
 wasmer-engine = { path = "../engine", package = "wasmer-engine-near", version = "2.0.3" }
 wasmer-object = { path = "../object", version = "2.0.0" }
-=======
-wasmer-types = { path = "../types", version = "2.1.0" }
-wasmer-compiler = { path = "../compiler", version = "2.1.0" }
-wasmer-vm = { path = "../vm", version = "2.1.0", features = ["enable-rkyv"] }
-wasmer-engine = { path = "../engine", version = "2.1.0" }
-wasmer-object = { path = "../object", version = "2.1.0" }
->>>>>>> d5a444d6
 serde = { version = "1.0", features = ["derive", "rc"] }
 cfg-if = "1.0"
 tracing = { version = "0.1", features = ["log"] }
