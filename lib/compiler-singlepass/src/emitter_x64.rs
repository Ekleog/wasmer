--- conflicted
+++ resolved
@@ -6,15 +6,6 @@
 
 type Assembler = VecAssembler<X64Relocation>;
 
-<<<<<<< HEAD
-/// Dynasm proc-macro checks for an `.arch` expression in a source file to
-/// determine the architecture it should use.
-fn _dummy(_a: &Assembler) {
-    dynasm!(
-        _a
-        ; .arch x64
-    );
-=======
 /// Force `dynasm!` to use the correct arch (x64) when cross-compiling.
 /// `dynasm!` proc-macro tries to auto-detect it by default by looking at the
 /// `target_arch`, but it sees the `target_arch` of the proc-macro itself, which
@@ -27,7 +18,6 @@
             ; $($tt)*
         )
     };
->>>>>>> d5a444d6
 }
 
 #[derive(Copy, Clone, Debug, Eq, PartialEq, Ord, PartialOrd, Hash)]
