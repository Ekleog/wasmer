--- conflicted
+++ resolved
@@ -7,15 +7,9 @@
     MemoryImmediate, Operator, Type as WpType, TypeOrFuncType as WpTypeOrFuncType,
 };
 use wasmer_compiler::{
-<<<<<<< HEAD
     CallingConvention, CompiledFunction, CompiledFunctionFrameInfo, CustomSection,
     CustomSectionProtection, FunctionBody, FunctionBodyData, InstructionAddressMap, Relocation,
     RelocationKind, RelocationTarget, SectionBody, SectionIndex, SourceLoc, TrapInformation,
-=======
-    CompiledFunction, CompiledFunctionFrameInfo, CustomSection, CustomSectionProtection,
-    FunctionBody, FunctionBodyData, InstructionAddressMap, Relocation, RelocationKind,
-    RelocationTarget, SectionBody, SectionIndex, SourceLoc,
->>>>>>> 15630b71
 };
 use wasmer_types::{
     entity::{EntityRef, PrimaryMap, SecondaryMap},
