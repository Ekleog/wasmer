[package]
name = "wasmer-object"
version = "2.1.0"
description = "Wasmer Native Object generator"
categories = ["wasm"]
keywords = ["wasm", "webassembly"]
authors = ["Wasmer Engineering Team <engineering@wasmer.io>"]
repository = "https://github.com/wasmerio/wasmer"
license = "MIT"
readme = "README.md"
edition = "2018"

[dependencies]
<<<<<<< HEAD
wasmer-types = { path = "../types", package = "wasmer-types-near", version = "2.0.3" }
wasmer-compiler = { path = "../compiler", package = "wasmer-compiler-near", version = "2.0.3", default-features = false, features = [
=======
wasmer-types = { path = "../types", version = "2.1.0" }
wasmer-compiler = { path = "../compiler", version = "2.1.0", default-features = false, features = [
>>>>>>> d5a444d6
    "std",
    "translator"
] }
object = { version = "0.27", default-features = false, features = ["write"] }
thiserror = "1.0"<|MERGE_RESOLUTION|>--- conflicted
+++ resolved
@@ -11,13 +11,8 @@
 edition = "2018"
 
 [dependencies]
-<<<<<<< HEAD
 wasmer-types = { path = "../types", package = "wasmer-types-near", version = "2.0.3" }
 wasmer-compiler = { path = "../compiler", package = "wasmer-compiler-near", version = "2.0.3", default-features = false, features = [
-=======
-wasmer-types = { path = "../types", version = "2.1.0" }
-wasmer-compiler = { path = "../compiler", version = "2.1.0", default-features = false, features = [
->>>>>>> d5a444d6
     "std",
     "translator"
 ] }
