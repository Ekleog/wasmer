[package]
name = "wasmer-compiler-llvm"
version = "2.1.0"
description = "LLVM compiler for Wasmer WebAssembly runtime"
categories = ["wasm"]
keywords = ["wasm", "webassembly", "compiler", "llvm"]
authors = ["Wasmer Engineering Team <engineering@wasmer.io>"]
repository = "https://github.com/wasmerio/wasmer"
documentation = "https://docs.rs/wasmer-compiler-llvm/"
license = "MIT"
readme = "README.md"
edition = "2018"

[dependencies]
<<<<<<< HEAD
wasmer-compiler = { path = "../compiler", version = "2.0.0", package = "wasmer-compiler-near", features = ["translator"] }
wasmer-vm = { path = "../vm", version = "2.0.0", package = "wasmer-vm-near" }
wasmer-types = { path = "../types", version = "2.0.0", package = "wasmer-types-near" }
=======
wasmer-compiler = { path = "../compiler", version = "2.1.0", features = ["translator"] }
wasmer-vm = { path = "../vm", version = "2.1.0" }
wasmer-types = { path = "../types", version = "2.1.0" }
>>>>>>> d5a444d6
target-lexicon = { version = "0.12.2", default-features = false }
smallvec = "1.6"
object = { version = "0.27", default-features = false, features = ["read"] }
libc = { version = "^0.2", default-features = false }
byteorder = "1"
itertools = "0.10"
rayon = "1.5"
loupe = "0.1"

[dependencies.inkwell]
package = "inkwell"
version = "0.1.0-beta.4"
default-features = false
features = ["llvm12-0", "target-x86", "target-aarch64"]

[build-dependencies]
cc = "1.0"
lazy_static = "1.4"
regex = "1.3"
semver = "1.0"
rustc_version = "0.4"

[features]
test = []<|MERGE_RESOLUTION|>--- conflicted
+++ resolved
@@ -12,15 +12,9 @@
 edition = "2018"
 
 [dependencies]
-<<<<<<< HEAD
 wasmer-compiler = { path = "../compiler", version = "2.0.0", package = "wasmer-compiler-near", features = ["translator"] }
 wasmer-vm = { path = "../vm", version = "2.0.0", package = "wasmer-vm-near" }
 wasmer-types = { path = "../types", version = "2.0.0", package = "wasmer-types-near" }
-=======
-wasmer-compiler = { path = "../compiler", version = "2.1.0", features = ["translator"] }
-wasmer-vm = { path = "../vm", version = "2.1.0" }
-wasmer-types = { path = "../types", version = "2.1.0" }
->>>>>>> d5a444d6
 target-lexicon = { version = "0.12.2", default-features = false }
 smallvec = "1.6"
 object = { version = "0.27", default-features = false, features = ["read"] }
