--- conflicted
+++ resolved
@@ -1,10 +1,6 @@
 [package]
 name = "wasmer-c-api"
-<<<<<<< HEAD
-version = "2.0.3"
-=======
 version = "2.1.0"
->>>>>>> d5a444d6
 description = "Wasmer C API library"
 categories = ["wasm", "api-bindings"]
 keywords = ["wasm", "webassembly", "runtime"]
@@ -26,7 +22,6 @@
 [dependencies]
 # We rename `wasmer` to `wasmer-api` to avoid the conflict with this
 # library name (see `[lib]`).
-<<<<<<< HEAD
 wasmer-api = { version = "2.0.3", path = "../api", default-features = false, package = "wasmer-near" }
 wasmer-compiler-cranelift = { version = "2.0.0", path = "../compiler-cranelift", optional = true }
 wasmer-compiler-singlepass = { version = "2.0.3", path = "../compiler-singlepass", package = "wasmer-compiler-singlepass-near", optional = true }
@@ -39,20 +34,6 @@
 wasmer-middlewares = { version = "2.0.0", path = "../middlewares", optional = true }
 wasmer-wasi = { version = "2.0.0", path = "../wasi", optional = true }
 wasmer-types = { version = "2.0.3", path = "../types", package = "wasmer-types-near" }
-=======
-wasmer-api = { version = "2.1.0", path = "../api", default-features = false, package = "wasmer" }
-wasmer-compiler-cranelift = { version = "2.1.0", path = "../compiler-cranelift", optional = true }
-wasmer-compiler-singlepass = { version = "2.1.0", path = "../compiler-singlepass", optional = true }
-wasmer-compiler-llvm = { version = "2.1.0", path = "../compiler-llvm", optional = true }
-wasmer-emscripten = { version = "2.1.0", path = "../emscripten", optional = true }
-wasmer-engine = { version = "2.1.0", path = "../engine" }
-wasmer-engine-universal = { version = "2.1.0", path = "../engine-universal", optional = true }
-wasmer-engine-dylib = { version = "2.1.0", path = "../engine-dylib", optional = true }
-wasmer-engine-staticlib = { version = "2.1.0", path = "../engine-staticlib", optional = true }
-wasmer-middlewares = { version = "2.1.0", path = "../middlewares", optional = true }
-wasmer-wasi = { version = "2.1.0", path = "../wasi", optional = true }
-wasmer-types = { version = "2.1.0", path = "../types" }
->>>>>>> d5a444d6
 enumset = "1.0"
 cfg-if = "1.0"
 lazy_static = "1.4"
