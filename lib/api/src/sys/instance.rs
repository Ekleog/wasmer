use crate::sys::exports::Exports;
use crate::sys::externals::Extern;
use crate::sys::module::Module;
use crate::sys::store::Store;
use crate::sys::{HostEnvInitError, LinkError, RuntimeError};
use loupe::MemoryUsage;
use std::fmt;
use std::sync::{Arc, Mutex};
use thiserror::Error;
use wasmer_engine::Resolver;
use wasmer_types::InstanceConfig;
use wasmer_vm::{InstanceHandle, VMContext};

/// A WebAssembly Instance is a stateful, executable
/// instance of a WebAssembly [`Module`].
///
/// Instance objects contain all the exported WebAssembly
/// functions, memories, tables and globals that allow
/// interacting with WebAssembly.
///
/// Spec: <https://webassembly.github.io/spec/core/exec/runtime.html#module-instances>
#[derive(Clone, MemoryUsage)]
pub struct Instance {
    handle: Arc<Mutex<InstanceHandle>>,
    module: Module,
    /// The exports for an instance.
    pub exports: Exports,
}

#[cfg(test)]
mod send_test {
    use super::*;

    fn is_send<T: Send>() -> bool {
        true
    }

    #[test]
    fn instance_is_send() {
        assert!(is_send::<Instance>());
    }
}

/// An error while instantiating a module.
///
/// This is not a common WebAssembly error, however
/// we need to differentiate from a `LinkError` (an error
/// that happens while linking, on instantiation), a
/// Trap that occurs when calling the WebAssembly module
/// start function, and an error when initializing the user's
/// host environments.
#[derive(Error, Debug)]
pub enum InstantiationError {
    /// A linking ocurred during instantiation.
    #[error(transparent)]
    Link(LinkError),

    /// A runtime error occured while invoking the start function
    #[error(transparent)]
    Start(RuntimeError),

    /// The module was compiled with a CPU feature that is not available on
    /// the current host.
    #[error("missing requires CPU features: {0:?}")]
    CpuFeature(String),

    /// Error occurred when initializing the host environment.
    #[error(transparent)]
    HostEnvInitialization(HostEnvInitError),
}

impl From<wasmer_engine::InstantiationError> for InstantiationError {
    fn from(other: wasmer_engine::InstantiationError) -> Self {
        match other {
            wasmer_engine::InstantiationError::Link(e) => Self::Link(e),
            wasmer_engine::InstantiationError::Start(e) => Self::Start(e),
            wasmer_engine::InstantiationError::CpuFeature(e) => Self::CpuFeature(e),
        }
    }
}

impl From<HostEnvInitError> for InstantiationError {
    fn from(other: HostEnvInitError) -> Self {
        Self::HostEnvInitialization(other)
    }
}

impl Instance {
    /// Creates a new `Instance` from a WebAssembly [`Module`] and a
    /// set of imports resolved by the [`Resolver`].
    ///
    /// The resolver can be anything that implements the [`Resolver`] trait,
    /// so you can plug custom resolution for the imports, if you wish not
    /// to use [`ImportObject`].
    ///
    /// The [`ImportObject`] is the easiest way to provide imports to the instance.
    ///
    /// [`ImportObject`]: crate::ImportObject
    ///
    /// ```
    /// # use wasmer::{imports, Store, Module, Global, Value, Instance};
    /// # fn main() -> anyhow::Result<()> {
    /// let store = Store::default();
    /// let module = Module::new(&store, "(module)")?;
    /// let imports = imports!{
    ///   "host" => {
    ///     "var" => Global::new(&store, Value::I32(2))
    ///   }
    /// };
    /// let instance = Instance::new(&module, &imports)?;
    /// # Ok(())
    /// # }
    /// ```
    ///
    /// ## Errors
    ///
    /// The function can return [`InstantiationError`]s.
    ///
    /// Those are, as defined by the spec:
    ///  * Link errors that happen when plugging the imports into the instance
    ///  * Runtime errors that happen when running the module `start` function.
<<<<<<< HEAD
    pub fn new(module: &Module, resolver: &dyn Resolver) -> Result<Self, InstantiationError> {
        Instance::new_with_config(module, InstanceConfig::default(), resolver)
    }

    /// New instance with config.
    pub fn new_with_config(
        module: &Module,
        config: InstanceConfig,
        resolver: &dyn Resolver,
    ) -> Result<Self, InstantiationError> {
        unsafe {
            if (*config.gas_counter).opcode_cost > i32::MAX as u64 {
                // Fast gas counter logic assumes that individual opcode cost is not too big.
                return Err(InstantiationError::HostEnvInitialization(
                    HostEnvInitError::IncorrectGasMeteringConfig,
                ));
            }
        }
=======
    pub fn new(
        module: &Module,
        resolver: &(dyn Resolver + Send + Sync),
    ) -> Result<Self, InstantiationError> {
>>>>>>> d5a444d6
        let store = module.store();
        let handle = module.instantiate(resolver, config)?;
        let exports = module
            .exports()
            .map(|export| {
                let name = export.name().to_string();
                let export = handle.lookup(&name).expect("export");
                let extern_ = Extern::from_vm_export(store, export.into());
                (name, extern_)
            })
            .collect::<Exports>();

        let instance = Self {
            handle: Arc::new(Mutex::new(handle)),
            module: module.clone(),
            exports,
        };

        // # Safety
        // `initialize_host_envs` should be called after instantiation but before
        // returning an `Instance` to the user. We set up the host environments
        // via `WasmerEnv::init_with_instance`.
        //
        // This usage is correct because we pass a valid pointer to `instance` and the
        // correct error type returned by `WasmerEnv::init_with_instance` as a generic
        // parameter.
        unsafe {
            instance
                .handle
                .lock()
                .unwrap()
                .initialize_host_envs::<HostEnvInitError>(&instance as *const _ as *const _)?;
        }

        Ok(instance)
    }

    /// Gets the [`Module`] associated with this instance.
    pub fn module(&self) -> &Module {
        &self.module
    }

    /// Returns the [`Store`] where the `Instance` belongs.
    pub fn store(&self) -> &Store {
        self.module.store()
    }

    #[doc(hidden)]
    pub fn vmctx_ptr(&self) -> *mut VMContext {
        self.handle.lock().unwrap().vmctx_ptr()
    }
}

impl fmt::Debug for Instance {
    fn fmt(&self, f: &mut fmt::Formatter) -> fmt::Result {
        f.debug_struct("Instance")
            .field("exports", &self.exports)
            .finish()
    }
}<|MERGE_RESOLUTION|>--- conflicted
+++ resolved
@@ -119,8 +119,10 @@
     /// Those are, as defined by the spec:
     ///  * Link errors that happen when plugging the imports into the instance
     ///  * Runtime errors that happen when running the module `start` function.
-<<<<<<< HEAD
-    pub fn new(module: &Module, resolver: &dyn Resolver) -> Result<Self, InstantiationError> {
+    pub fn new(
+        module: &Module,
+        resolver: &(dyn Resolver + Send + Sync),
+    ) -> Result<Self, InstantiationError> {
         Instance::new_with_config(module, InstanceConfig::default(), resolver)
     }
 
@@ -138,12 +140,6 @@
                 ));
             }
         }
-=======
-    pub fn new(
-        module: &Module,
-        resolver: &(dyn Resolver + Send + Sync),
-    ) -> Result<Self, InstantiationError> {
->>>>>>> d5a444d6
         let store = module.store();
         let handle = module.instantiate(resolver, config)?;
         let exports = module
