[package]
name = "wasmer-emscripten"
version = "2.0.0"
description = "Emscripten implementation library for Wasmer WebAssembly runtime"
categories = ["wasm", "os"]
keywords = ["wasm", "webassembly", "abi", "emscripten", "posix"]
authors = ["Wasmer Engineering Team <engineering@wasmer.io>"]
repository = "https://github.com/wasmerio/wasmer"
license = "MIT"
readme = "README.md"
edition = "2018"

[dependencies]
byteorder = "1.3"
lazy_static = "1.4"
libc = "^0.2"
log = "0.4"
<<<<<<< HEAD
time = { version = "0.2", features = ["std"] }
wasmer = { path = "../api", version = "2.0.0", default-features = false, features = ["sys"] }
=======
time = "0.1"
wasmer = { path = "../api", version = "2.0.0", package = "wasmer-near", default-features = false, features = ["sys"] }
>>>>>>> 15630b71

[target.'cfg(windows)'.dependencies]
getrandom = "0.2"<|MERGE_RESOLUTION|>--- conflicted
+++ resolved
@@ -15,13 +15,8 @@
 lazy_static = "1.4"
 libc = "^0.2"
 log = "0.4"
-<<<<<<< HEAD
 time = { version = "0.2", features = ["std"] }
-wasmer = { path = "../api", version = "2.0.0", default-features = false, features = ["sys"] }
-=======
-time = "0.1"
 wasmer = { path = "../api", version = "2.0.0", package = "wasmer-near", default-features = false, features = ["sys"] }
->>>>>>> 15630b71
 
 [target.'cfg(windows)'.dependencies]
 getrandom = "0.2"