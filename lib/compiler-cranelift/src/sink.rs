//! Support for compiling with Cranelift.

use crate::translator::{irlibcall_to_libcall, irreloc_to_relocationkind};
use cranelift_codegen::binemit;
<<<<<<< HEAD
=======
use cranelift_codegen::ir::LibCall;
>>>>>>> d5a444d6
use cranelift_codegen::ir::{self, ExternalName};
use cranelift_entity::EntityRef as CraneliftEntityRef;
use wasmer_compiler::{JumpTable, Relocation, RelocationTarget, TrapInformation};
use wasmer_compiler::{RelocationKind, SectionIndex};
use wasmer_types::entity::EntityRef;
use wasmer_types::{FunctionIndex, LocalFunctionIndex, ModuleInfo};
use wasmer_vm::TrapCode;

/// Implementation of a relocation sink that just saves all the information for later
pub(crate) struct RelocSink<'a> {
    module: &'a ModuleInfo,

    /// Current function index.
    local_func_index: LocalFunctionIndex,

    /// Relocations recorded for the function.
    pub func_relocs: Vec<Relocation>,

    /// The section where the probestack trampoline call is located
    pub probestack_trampoline_relocation_target: Option<SectionIndex>,
}

impl<'a> binemit::RelocSink for RelocSink<'a> {
    fn reloc_external(
        &mut self,
        offset: binemit::CodeOffset,
        _source_loc: ir::SourceLoc,
        reloc: binemit::Reloc,
        name: &ExternalName,
        addend: binemit::Addend,
    ) {
        let reloc_target = if let ExternalName::User { namespace, index } = *name {
            debug_assert_eq!(namespace, 0);
            RelocationTarget::LocalFunc(
                self.module
                    .local_func_index(FunctionIndex::from_u32(index))
                    .expect("The provided function should be local"),
            )
        } else if let ExternalName::LibCall(libcall) = *name {
<<<<<<< HEAD
            match libcall {
                #[cfg(all(target_arch = "x86_64", target_os = "linux"))]
                ir::LibCall::Probestack => {
=======
            match (libcall, self.probestack_trampoline_relocation_target) {
                (LibCall::Probestack, Some(probestack_trampoline_relocation_target)) => {
>>>>>>> d5a444d6
                    self.func_relocs.push(Relocation {
                        kind: RelocationKind::X86CallPCRel4,
                        reloc_target: RelocationTarget::CustomSection(
                            probestack_trampoline_relocation_target,
                        ),
                        offset: offset,
                        addend: addend,
                    });
                    // Skip the default path
                    return;
                }
                _ => RelocationTarget::LibCall(irlibcall_to_libcall(libcall)),
            }
        } else {
            panic!("unrecognized external name")
        };
        self.func_relocs.push(Relocation {
            kind: irreloc_to_relocationkind(reloc),
            reloc_target,
            offset,
            addend,
        });
    }

    fn reloc_constant(
        &mut self,
        _code_offset: binemit::CodeOffset,
        _reloc: binemit::Reloc,
        _constant_offset: ir::ConstantOffset,
    ) {
        // Do nothing for now: cranelift emits constant data after the function code and also emits
        // function code with correct relative offsets to the constant data.
    }

    fn reloc_jt(&mut self, offset: binemit::CodeOffset, reloc: binemit::Reloc, jt: ir::JumpTable) {
        self.func_relocs.push(Relocation {
            kind: irreloc_to_relocationkind(reloc),
            reloc_target: RelocationTarget::JumpTable(
                self.local_func_index,
                JumpTable::new(jt.index()),
            ),
            offset,
            addend: 0,
        });
    }
}

impl<'a> RelocSink<'a> {
    /// Return a new `RelocSink` instance.
    pub fn new(
        module: &'a ModuleInfo,
        func_index: FunctionIndex,
        probestack_trampoline_relocation_target: Option<SectionIndex>,
    ) -> Self {
        let local_func_index = module
            .local_func_index(func_index)
            .expect("The provided function should be local");
        Self {
            module,
            local_func_index,
            func_relocs: Vec::new(),
            probestack_trampoline_relocation_target,
        }
    }
}

pub(crate) struct TrapSink {
    pub traps: Vec<TrapInformation>,
}

impl TrapSink {
    pub fn new() -> Self {
        Self { traps: Vec::new() }
    }
}

impl binemit::TrapSink for TrapSink {
    fn trap(
        &mut self,
        code_offset: binemit::CodeOffset,
        _source_loc: ir::SourceLoc,
        trap_code: ir::TrapCode,
    ) {
        self.traps.push(TrapInformation {
            code_offset,
            // TODO: Translate properly environment Trapcode into cranelift IR
            trap_code: translate_ir_trapcode(trap_code),
        });
    }
}

/// Translates the Cranelift IR TrapCode into generic Trap Code
fn translate_ir_trapcode(trap: ir::TrapCode) -> TrapCode {
    match trap {
        ir::TrapCode::StackOverflow => TrapCode::StackOverflow,
        ir::TrapCode::HeapOutOfBounds => TrapCode::HeapAccessOutOfBounds,
        ir::TrapCode::HeapMisaligned => TrapCode::HeapMisaligned,
        ir::TrapCode::TableOutOfBounds => TrapCode::TableAccessOutOfBounds,
        ir::TrapCode::IndirectCallToNull => TrapCode::IndirectCallToNull,
        ir::TrapCode::BadSignature => TrapCode::BadSignature,
        ir::TrapCode::IntegerOverflow => TrapCode::IntegerOverflow,
        ir::TrapCode::IntegerDivisionByZero => TrapCode::IntegerDivisionByZero,
        ir::TrapCode::BadConversionToInteger => TrapCode::BadConversionToInteger,
        ir::TrapCode::UnreachableCodeReached => TrapCode::UnreachableCodeReached,
        ir::TrapCode::Interrupt => unimplemented!("Interrupts not supported"),
        ir::TrapCode::User(_user_code) => unimplemented!("User trap code not supported"),
        // ir::TrapCode::Interrupt => TrapCode::Interrupt,
        // ir::TrapCode::User(user_code) => TrapCode::User(user_code),
    }
}<|MERGE_RESOLUTION|>--- conflicted
+++ resolved
@@ -2,10 +2,6 @@
 
 use crate::translator::{irlibcall_to_libcall, irreloc_to_relocationkind};
 use cranelift_codegen::binemit;
-<<<<<<< HEAD
-=======
-use cranelift_codegen::ir::LibCall;
->>>>>>> d5a444d6
 use cranelift_codegen::ir::{self, ExternalName};
 use cranelift_entity::EntityRef as CraneliftEntityRef;
 use wasmer_compiler::{JumpTable, Relocation, RelocationTarget, TrapInformation};
@@ -45,14 +41,8 @@
                     .expect("The provided function should be local"),
             )
         } else if let ExternalName::LibCall(libcall) = *name {
-<<<<<<< HEAD
-            match libcall {
-                #[cfg(all(target_arch = "x86_64", target_os = "linux"))]
-                ir::LibCall::Probestack => {
-=======
             match (libcall, self.probestack_trampoline_relocation_target) {
-                (LibCall::Probestack, Some(probestack_trampoline_relocation_target)) => {
->>>>>>> d5a444d6
+                (ir::LibCall::Probestack, Some(probestack_trampoline_relocation_target)) => {
                     self.func_relocs.push(Relocation {
                         kind: RelocationKind::X86CallPCRel4,
                         reloc_target: RelocationTarget::CustomSection(
