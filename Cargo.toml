[package]
name = "wasmer-workspace"
version = "2.1.0"
description = "Wasmer workspace"
authors = ["Wasmer Engineering Team <engineering@wasmer.io>"]
repository = "https://github.com/wasmerio/wasmer"
license = "MIT"
edition = "2018"
publish = false
autoexamples = false

[dependencies]
<<<<<<< HEAD
wasmer = { version = "=2.1.0", path = "lib/api", default-features = false, package = "wasmer-near" }
wasmer-compiler = { version = "=2.1.0", path = "lib/compiler", package = "wasmer-compiler-near" }
wasmer-compiler-cranelift = { version = "2.0.0", path = "lib/compiler-cranelift", optional = true }
wasmer-compiler-singlepass = { version = "=2.1.0", path = "lib/compiler-singlepass", optional = true, package = "wasmer-compiler-singlepass-near" }
wasmer-compiler-llvm = { version = "2.0.0", path = "lib/compiler-llvm", optional = true }
wasmer-emscripten = { version = "2.0.0", path = "lib/emscripten", optional = true }
wasmer-engine = { version = "=2.1.0", path = "lib/engine", package = "wasmer-engine-near"  }
wasmer-engine-universal = { version = "=2.1.0", path = "lib/engine-universal", optional = true, package = "wasmer-engine-universal-near" }
wasmer-engine-dylib = { version = "2.0.0", path = "lib/engine-dylib", optional = true }
wasmer-engine-staticlib = { version = "2.0.0", path = "lib/engine-staticlib", optional = true }
wasmer-wasi = { version = "2.0.0", path = "lib/wasi", optional = true }
wasmer-wast = { version = "2.0.0", path = "tests/lib/wast", optional = true }
wasi-test-generator = { version = "2.0.0", path = "tests/wasi-wast", optional = true }
wasmer-cache = { version = "2.0.0", path = "lib/cache", optional = true }
wasmer-types = { version = "=2.1.0", path = "lib/types", package = "wasmer-types-near" }
wasmer-middlewares = { version = "2.0.0", path = "lib/middlewares", optional = true }
=======
wasmer = { version = "2.1.0", path = "lib/api", default-features = false }
wasmer-compiler = { version = "2.1.0", path = "lib/compiler" }
wasmer-compiler-cranelift = { version = "2.1.0", path = "lib/compiler-cranelift", optional = true }
wasmer-compiler-singlepass = { version = "2.1.0", path = "lib/compiler-singlepass", optional = true }
wasmer-compiler-llvm = { version = "2.1.0", path = "lib/compiler-llvm", optional = true }
wasmer-emscripten = { version = "2.1.0", path = "lib/emscripten", optional = true }
wasmer-engine = { version = "2.1.0", path = "lib/engine" }
wasmer-engine-universal = { version = "2.1.0", path = "lib/engine-universal", optional = true }
wasmer-engine-dylib = { version = "2.1.0", path = "lib/engine-dylib", optional = true }
wasmer-engine-staticlib = { version = "2.1.0", path = "lib/engine-staticlib", optional = true }
wasmer-wasi = { version = "2.1.0", path = "lib/wasi", optional = true }
wasmer-wast = { version = "2.1.0", path = "tests/lib/wast", optional = true }
wasi-test-generator = { version = "2.1.0", path = "tests/wasi-wast", optional = true }
wasmer-cache = { version = "2.1.0", path = "lib/cache", optional = true }
wasmer-types = { version = "2.1.0", path = "lib/types" }
wasmer-middlewares = { version = "2.1.0", path = "lib/middlewares", optional = true }
>>>>>>> d5a444d6
cfg-if = "1.0"

[workspace]
members = [
    "lib/api",
    "lib/cache",
    "lib/c-api",
    "lib/cli",
    "lib/compiler",
    "lib/compiler-cranelift",
    "lib/compiler-singlepass",
    "lib/compiler-llvm",
    "lib/derive",
    "lib/emscripten",
    "lib/engine",
    "lib/engine-universal",
    "lib/engine-dylib",
    "lib/engine-staticlib",
    "lib/object",
    "lib/vfs",
    "lib/vm",
    "lib/wasi",
    "lib/wasi-types",
    "lib/wasi-experimental-io-devices",
    "lib/types",
    "tests/wasi-wast",
    "tests/lib/wast",
    "tests/lib/compiler-test-derive",
    "tests/integration/cli",
    "tests/integration/ios",
    "fuzz",
]
resolver = "2"

[build-dependencies]
test-generator = { path = "tests/lib/test-generator" }
build-deps = "0.1.4"
anyhow = "1.0"
glob = "0.3"
rustc_version = "0.4"

[dev-dependencies]
anyhow = "1.0"
criterion = "0.3"
lazy_static = "1.4"
serial_test = "0.5"
wasmer-engine-dummy = { path = "tests/lib/engine-dummy" }
compiler-test-derive = { path = "tests/lib/compiler-test-derive" }
tempfile = "3.1"
loupe = "0.1"
# For logging tests using the `RUST_LOG=debug` when testing
test-env-log = { version = "0.2", default-features = false, features = ["trace"] }
tracing = { version = "0.1", default-features = false, features = ["log"] }
tracing-subscriber = { version = "0.3", default-features = false, features = ["env-filter", "fmt"] }

[features]
# Don't add the compiler features in default, please add them on the Makefile
# since we might want to autoconfigure them depending on the availability on the host.
default = [
    "wat",
    "wast",
    "universal",
    "staticlib",
    "cache",
    "wasi",
    "emscripten",
    "middlewares",
]
engine = []
universal = [
    "wasmer-engine-universal",
    "engine",
]
dylib = [
    "wasmer-engine-dylib",
    "engine",
]
staticlib = [
    "wasmer-engine-staticlib",
    "engine",
]
cache = ["wasmer-cache"]
wast = ["wasmer-wast"]
wasi = ["wasmer-wasi"]
emscripten = ["wasmer-emscripten"]
wat = ["wasmer/wat"]
compiler = [
    "wasmer/compiler",
    "wasmer-compiler/translator",
    "wasmer-engine-universal/compiler",
    "wasmer-engine-dylib/compiler",
    "wasmer-engine-staticlib/compiler",
]
singlepass = [
    "wasmer-compiler-singlepass",
    "compiler",
]
cranelift = [
    "wasmer-compiler-cranelift",
    "compiler",
]
llvm = [
    "wasmer-compiler-llvm",
    "compiler",
]
middlewares = ["wasmer-middlewares"]

# Testing features
test-singlepass = [
    "singlepass",
]
test-cranelift = [
    "cranelift",
]
test-llvm = [
    "llvm",
]

test-dylib = [
    "dylib",
    "test-generator/test-dylib",
]
test-universal = [
    "universal",
    "test-generator/test-universal",
]

# Specifies that we're running in coverage testing mode. This disables tests
# that raise signals because that interferes with tarpaulin.
coverage = []

[profile.dev]
split-debuginfo = "unpacked"

[[bench]]
name = "static_and_dynamic_functions"
harness = false

[[example]]
name = "early-exit"
path = "examples/early_exit.rs"
required-features = ["cranelift"]

[[example]]
name = "engine-universal"
path = "examples/engine_universal.rs"
required-features = ["cranelift"]

[[example]]
name = "engine-dylib"
path = "examples/engine_dylib.rs"
required-features = ["cranelift"]

[[example]]
name = "engine-headless"
path = "examples/engine_headless.rs"
required-features = ["cranelift"]

[[example]]
name = "platform-headless-ios"
path = "examples/platform_ios_headless.rs"
required-features = ["cranelift"]

[[example]]
name = "cross-compilation"
path = "examples/engine_cross_compilation.rs"
required-features = ["cranelift"]

[[example]]
name = "compiler-singlepass"
path = "examples/compiler_singlepass.rs"
required-features = ["singlepass"]

[[example]]
name = "compiler-cranelift"
path = "examples/compiler_cranelift.rs"
required-features = ["cranelift"]

[[example]]
name = "compiler-llvm"
path = "examples/compiler_llvm.rs"
required-features = ["llvm"]

[[example]]
name = "exported-function"
path = "examples/exports_function.rs"
required-features = ["cranelift"]

[[example]]
name = "exported-global"
path = "examples/exports_global.rs"
required-features = ["cranelift"]

[[example]]
name = "exported-memory"
path = "examples/exports_memory.rs"
required-features = ["cranelift"]

[[example]]
name = "imported-function"
path = "examples/imports_function.rs"
required-features = ["cranelift"]

[[example]]
name = "imported-global"
path = "examples/imports_global.rs"
required-features = ["cranelift"]

[[example]]
name = "tunables-limit-memory"
path = "examples/tunables_limit_memory.rs"
required-features = ["cranelift"]

[[example]]
name = "wasi"
path = "examples/wasi.rs"
required-features = ["cranelift", "wasi"]

[[example]]
name = "wasi-pipes"
path = "examples/wasi_pipes.rs"
required-features = ["cranelift", "wasi"]

[[example]]
name = "table"
path = "examples/table.rs"
required-features = ["cranelift"]

[[example]]
name = "memory"
path = "examples/memory.rs"
required-features = ["cranelift"]

[[example]]
name = "instance"
path = "examples/instance.rs"
required-features = ["cranelift"]

[[example]]
name = "errors"
path = "examples/errors.rs"
required-features = ["cranelift"]

[[example]]
name = "imported-function-env"
path = "examples/imports_function_env.rs"
required-features = ["cranelift"]

[[example]]
name = "hello-world"
path = "examples/hello_world.rs"
required-features = ["cranelift"]

[[example]]
name = "metering"
path = "examples/metering.rs"
required-features = ["cranelift"]

[[example]]
name = "imports-exports"
path = "examples/imports_exports.rs"
required-features = ["cranelift"]

[[example]]
name = "features"
path = "examples/features.rs"
required-features = ["cranelift"]<|MERGE_RESOLUTION|>--- conflicted
+++ resolved
@@ -10,7 +10,6 @@
 autoexamples = false
 
 [dependencies]
-<<<<<<< HEAD
 wasmer = { version = "=2.1.0", path = "lib/api", default-features = false, package = "wasmer-near" }
 wasmer-compiler = { version = "=2.1.0", path = "lib/compiler", package = "wasmer-compiler-near" }
 wasmer-compiler-cranelift = { version = "2.0.0", path = "lib/compiler-cranelift", optional = true }
@@ -27,24 +26,6 @@
 wasmer-cache = { version = "2.0.0", path = "lib/cache", optional = true }
 wasmer-types = { version = "=2.1.0", path = "lib/types", package = "wasmer-types-near" }
 wasmer-middlewares = { version = "2.0.0", path = "lib/middlewares", optional = true }
-=======
-wasmer = { version = "2.1.0", path = "lib/api", default-features = false }
-wasmer-compiler = { version = "2.1.0", path = "lib/compiler" }
-wasmer-compiler-cranelift = { version = "2.1.0", path = "lib/compiler-cranelift", optional = true }
-wasmer-compiler-singlepass = { version = "2.1.0", path = "lib/compiler-singlepass", optional = true }
-wasmer-compiler-llvm = { version = "2.1.0", path = "lib/compiler-llvm", optional = true }
-wasmer-emscripten = { version = "2.1.0", path = "lib/emscripten", optional = true }
-wasmer-engine = { version = "2.1.0", path = "lib/engine" }
-wasmer-engine-universal = { version = "2.1.0", path = "lib/engine-universal", optional = true }
-wasmer-engine-dylib = { version = "2.1.0", path = "lib/engine-dylib", optional = true }
-wasmer-engine-staticlib = { version = "2.1.0", path = "lib/engine-staticlib", optional = true }
-wasmer-wasi = { version = "2.1.0", path = "lib/wasi", optional = true }
-wasmer-wast = { version = "2.1.0", path = "tests/lib/wast", optional = true }
-wasi-test-generator = { version = "2.1.0", path = "tests/wasi-wast", optional = true }
-wasmer-cache = { version = "2.1.0", path = "lib/cache", optional = true }
-wasmer-types = { version = "2.1.0", path = "lib/types" }
-wasmer-middlewares = { version = "2.1.0", path = "lib/middlewares", optional = true }
->>>>>>> d5a444d6
 cfg-if = "1.0"
 
 [workspace]
