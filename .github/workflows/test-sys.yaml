name: Runtime tests

env:
  RUST_BACKTRACE: 1

on:
  push:
    branches:
      - 'merge-master'
      - 'near-main'
      - 'staging'
      - 'trying'
<<<<<<< HEAD
    pull_request:
      branches: ['near-main']
=======
      - 'near-main'
>>>>>>> 2e1a22d4
    tags:
      # this is _not_ a regex, see: https://docs.github.com/en/actions/reference/workflow-syntax-for-github-actions#filter-pattern-cheat-sheet
      - '[0-9]+.[0-9]+.[0-9]+*'
  pull_request:
<<<<<<< HEAD
=======
    branches:
      - 'near-main'
      - 'master'
>>>>>>> 2e1a22d4
jobs:
  setup:
    name: Set up
    runs-on: ubuntu-latest
    outputs:
      VERSION: ${{ steps.setup.outputs.VERSION }}
      DOING_RELEASE: ${{ steps.setup.outputs.DOING_RELEASE }}
    steps:
      - name: Set up env vars
        id: setup
        shell: bash
        run: |
          VERSION=${GITHUB_REF/refs\/tags\//}
          echo ::set-output name=VERSION::${VERSION}
          DOING_RELEASE=$(echo $VERSION | grep -c '^[0-9]\+\.[0-9]\+\.[0-9]\+\(-\([a-zA-Z]\+\)\?[0-9]*\)\?$' || true)
          echo ::set-output name=DOING_RELEASE::${DOING_RELEASE}
          echo $VERSION
          echo $DOING_RELEASE

  test:
    name: Test on ${{ matrix.build }}
    runs-on: ${{ matrix.os }}
    needs: setup
    strategy:
      fail-fast: false
      matrix:
        include:
          - build: linux-x64
            os: ubuntu-18.04
            llvm_url: 'https://github.com/wasmerio/llvm-custom-builds/releases/download/11.x/linux-amd64.tar.gz'
            artifact_name: 'wasmer-linux-amd64'
            cross_compilation_artifact_name: 'cross_compiled_from_linux'
            run_test: true
            run_test_capi: true
            run_integration_tests: true
            use_sccache: true
          - build: macos-x64
            os: macos-11
            llvm_url: 'https://github.com/wasmerio/llvm-custom-builds/releases/download/11.x/darwin-amd64.tar.gz'
            artifact_name: 'wasmer-darwin-amd64'
            cross_compilation_artifact_name: 'cross_compiled_from_mac'
            run_test: true
            run_test_capi: true
            use_sccache: true
            run_integration_tests: true
            run_ios_tests: true
          - build: macos-arm64
            os: macos-11.0
            target: aarch64-apple-darwin
            artifact_name: 'wasmer-darwin-arm64'
            use_sccache: true
            run_test: false
            run_test_capi: false
          - build: windows-x64
            os: windows-latest
            # llvm_url: 'https://github.com/wasmerio/llvm-custom-builds/releases/download/11.x/windows-amd64.tar.gz'
            llvm_choco_version: 12.0.1
            artifact_name: 'wasmer-windows-amd64'
            cross_compilation_artifact_name: 'cross_compiled_from_win'
            run_integration_tests: true
            use_sccache: true
            run_test: true
            run_test_capi: false # We can't run yet the capi tests on Windows
          #- build: linux-aarch64
          #  os: [self-hosted, linux, ARM64]
          #  random_sccache_port: true
          #  use_sccache: true
          #  llvm_url: 'https://github.com/wasmerio/llvm-custom-builds/releases/download/11.x/linux-aarch64.tar.gz'
          #  artifact_name: 'wasmer-linux-aarch64'
          #  run_integration_tests: false
          - build: linux-musl-x64
            os: ubuntu-latest
            container: alpine:latest
            artifact_name: 'wasmer-linux-musl-amd64'
            run_test: true
            run_test_capi: false # It can't run the capi tests because of a cc linker issue (`wasm_engine_new` is redefined)
            run_integration_tests: false
            use_sccache: false
    container: ${{ matrix.container }}
    env:
      CARGO_SCCACHE_VERSION: 0.2.14-alpha.0-parity
      SCCACHE_AZURE_BLOB_CONTAINER: nearwasmersccacheblob
      SCCACHE_AZURE_CONNECTION_STRING: ${{ secrets.SCCACHE_AZURE_CONNECTION_STRING }}
      TARGET: ${{ matrix.target }}
    steps:
      - uses: actions/checkout@v2
      - name: Set up libstdc++ on Linux
        if: matrix.build == 'linux-x64'
        run: |
          sudo apt-get update -y
          sudo apt-get install -y --allow-downgrades libstdc++6=8.4.0-1ubuntu1~18.04
          sudo apt-get install --reinstall g++-8
      - name: Set up base deps on musl
        if: matrix.build == 'linux-musl-x64'
        run: |
          apk add build-base musl-dev curl make libtool libffi-dev gcc automake autoconf git openssl-dev g++
      - name: Install Rust
        uses: actions-rs/toolchain@v1
        with:
          target: ${{ matrix.target }}
          override: true
      - uses: Swatinem/rust-cache@v1
        if: matrix.use_sccache != true
      - name: Install LLVM (Choco - Windows)
        if: matrix.llvm_choco_version
        shell: bash
        run: |
          choco install llvm --version ${{ matrix.llvm_choco_version }} --allow-downgrade
          cd 'C:\Program Files\LLVM\'
          LLVM_DIR=$(pwd)
          echo "LLVM_SYS_110_PREFIX=${LLVM_DIR}" >> $GITHUB_ENV
      - name: Install LLVM (macOS Apple Silicon)
        if: matrix.os == 'macos-11.0' && !matrix.llvm_url
        run: |
          brew install llvm
      - name: Install LLVM
        if: matrix.llvm_url
        shell: bash
        run: |
          curl --proto '=https' --tlsv1.2 -sSf ${{ matrix.llvm_url }} -L -o llvm.tar.gz
          LLVM_DIR=$(pwd)/${{ env.LLVM_DIR }}
          mkdir ${LLVM_DIR}
          tar xf llvm.tar.gz --strip-components=1 -C ${LLVM_DIR}
          echo "${LLVM_DIR}/bin" >> $GITHUB_PATH
          echo "LLVM_SYS_110_PREFIX=${LLVM_DIR}" >> $GITHUB_ENV
        env:
          LLVM_DIR: .llvm
      - name: Set up dependencies for Mac OS
        run: |
          brew install automake
          # using gnu-tar is a workaround for https://github.com/actions/cache/issues/403
          brew install gnu-tar
          echo PATH="/usr/local/opt/gnu-tar/libexec/gnubin:$PATH" >> $GITHUB_ENV
        if: matrix.os == 'macos-latest' || matrix.os == 'macos-11.0'
      - uses: actions/cache@v2
        with:
          path: |
            ~/.cargo/registry
            ~/.cargo/git
          key: ${{ matrix.build }}-${{ matrix.target }}-cargo-${{ hashFiles('Cargo.lock') }}-v1
      - uses: actions/cache@v2
        if: matrix.use_sccache
        with:
          path: ${{ runner.tool_cache }}/cargo-sccache
          key: ${{ matrix.build }}-${{ matrix.target }}-sccache-bin-${{ env.CARGO_SCCACHE_VERSION }}-v1
      - name: Install sccache
        if: matrix.use_sccache
        run: |
          if [ ! -f '${{ runner.tool_cache }}/cargo-sccache/bin/sccache' ]; then
            cargo install sccache --git https://github.com/ailisp/sccache.git --no-default-features --features=dist-client,azure --root '${{ runner.tool_cache }}/cargo-sccache'
          fi
        shell: bash
      - name: Setup Rust target
        run: |
          cat << EOF > .cargo/config.toml
          [build]
          target = "${{ matrix.target }}"
          EOF
        if: matrix.target
      - name: Set sccache port
        if: matrix.use_sccache && matrix.random_sccache_port
        run: |
          netstat -aln | awk '
            $6 == "LISTEN" {
              if ($4 ~ "[.:][0-9]+$") {
                n = split($4, a, /[:.]/);
                port = a[n];
                p[port] = 1
              }
            }
            END {
              for (i = 3000; i < 65000 && p[i]; i++){};
              if (i == 65000) {exit 1};
              print "SCCACHE_SERVER_PORT=" i
            }
          ' >> $GITHUB_ENV
          # echo "SCCACHE_SERVER_PORT=9000"
          echo "Setting random sccache port to: $SCCACHE_SERVER_PORT"
        shell: bash
      - name: Start sccache
        if: matrix.use_sccache
        run: |
          chmod +x '${{ runner.tool_cache }}/cargo-sccache/bin/sccache'
          '${{ runner.tool_cache }}/cargo-sccache/bin/sccache' --start-server
          '${{ runner.tool_cache }}/cargo-sccache/bin/sccache' -s
          echo 'RUSTC_WRAPPER=${{ runner.tool_cache }}/cargo-sccache/bin/sccache' >> $GITHUB_ENV
        shell: bash
      - name: Test
        run: |
          make test
        if: matrix.run_test
      - name: Test C API
        run: |
          make test-capi
        if: matrix.run_test_capi
      - name: Build C API
        run: |
          make build-capi
      - name: Build Wasmer binary
        run: |
          make build-wasmer
      - name: Build Wapm binary
        if: needs.setup.outputs.DOING_RELEASE == '1'
        run: |
          make build-wapm
      - name: Install Nightly Rust for Headless
        uses: actions-rs/toolchain@v1
        with:
          toolchain: 'nightly-2021-04-25'
          target: ${{ matrix.target }}
          override: true
          components: 'rust-src'
        if: needs.setup.outputs.DOING_RELEASE == '1'
      - name: Build Minimal Wasmer Headless
        if: needs.setup.outputs.DOING_RELEASE == '1' && matrix.build != 'linux-musl-x64'
        run: |
          cargo install xargo
          echo "" >> Cargo.toml
          echo "[profile.release]" >> Cargo.toml
          echo "opt-level = 'z'" >> Cargo.toml
          echo "debug = false" >> Cargo.toml
          echo "debug-assertions = false" >> Cargo.toml
          echo "overflow-checks = false" >> Cargo.toml
          echo "lto = true" >> Cargo.toml
          echo "panic = 'abort'" >> Cargo.toml
          echo "incremental = false" >> Cargo.toml
          echo "codegen-units = 1" >> Cargo.toml
          echo "rpath = false" >> Cargo.toml
          make build-wasmer-headless-minimal
      - name: Dist
        run: |
          make distribution
      - name: Run integration tests (Windows)
        shell: cmd
        run: |
          call refreshenv
          set WASMER_DIR=%CD%\package
          make test-integration
        if: matrix.run_integration_tests && matrix.os == 'windows-latest'
      - name: Run integration tests (Unix)
        run: |
          export WASMER_DIR=`pwd`/package
          make test-integration
        if: matrix.run_integration_tests && matrix.os != 'windows-latest'
      - name: Run iOS integration tests
        run: |
          rustup target add aarch64-apple-ios x86_64-apple-ios
          cargo install cargo-lipo
          make test-integration-ios
        if: matrix.run_ios_tests
      - name: Cross compile from Linux
        if: matrix.build == 'linux-x64'
        shell: bash
        run: |
          ls target/release
          alias wasmer=target/release/wasmer
          ./target/release/wasmer compile --target=x86_64-apple-darwin lib/c-api/examples/assets/qjs.wasm -o qjs_mac_from_linux.wjit
          #./target/release/wasmer compile --target=x86_64-pc-windows-msvc lib/c-api/examples/assets/qjs.wasm -o qjs_win_from_linux.wjit
          mkdir cross
          cp qjs_mac_from_linux.wjit cross
          #cp qjs_win_from_linux.wjit cross
          cp target/release/wasmer cross
      - name: Cross compile from Mac
        if: matrix.os == 'macos-11'
        shell: bash
        run: |
          ls target/release
          alias wasmer=target/release/wasmer
          ./target/release/wasmer compile --target=x86_64-unknown-linux-gnu lib/c-api/examples/assets/qjs.wasm -o qjs_linux_from_mac.wjit
          #./target/release/wasmer compile --target=x86_64-pc-windows-msvc lib/c-api/examples/assets/qjs.wasm -o qjs_win_from_mac.wjit
          mkdir cross
          cp qjs_linux_from_mac.wjit cross
          #cp qjs_win_from_mac.wjit cross
          cp target/release/wasmer cross
      #- name: Cross compile from Windows
      #  if: matrix.os == 'windows-latest'
      #  shell: bash
      #  run: |
      #    alias wasmer=target/release/wasmer
      #    ./target/release/wasmer compile --target=x86_64-unknown-linux-gnu tests/integration/cli/assets/qjs.wasm -o qjs_linux_from_win.wjit
      #    ./target/release/wasmer compile --target=x86_64-apple-darwin tests/integration/cli/assets/qjs.wasm -o qjs_mac_from_win.wjit
      #    mkdir cross
      #    cp qjs_linux_from_win.wjit cross
      #    cp qjs_mac_from_win.wjit cross
      #    cp target/release/wasmer.exe cross
      - name: Upload Cross Compiled Artifacts
        uses: actions/upload-artifact@v2
        with:
          name: ${{ matrix.cross_compilation_artifact_name }}
          path: cross
      - name: Upload Artifacts
        uses: actions/upload-artifact@v2
        with:
          name: ${{ matrix.artifact_name }}
          path: dist
          if-no-files-found: error
          retention-days: 1

  test-cross-compile-on-linux:
    name: Test cross-compile on linux
    needs: [setup, test]
    runs-on: ubuntu-latest
    steps:
      - name: Download Wasmer
        uses: actions/download-artifact@v2
        with:
          path: artifacts
      - name: Run it
        run: |
          cp artifacts/cross_compiled_from_linux/wasmer .
          chmod +x wasmer
          OUTPUT=$(./wasmer run artifacts/cross_compiled_from_mac/qjs_linux_from_mac.wjit -- --eval "function greet(name) { return JSON.stringify('Hello, ' + name); }; print(greet('World'));")
          [[ "$OUTPUT" == '"Hello, World"' ]]
          #wasmer run artifacts/cross/cross_compiled_from_win/qjs_linux_from_win.wjit -- --eval "function greet(name) { return JSON.stringify('Hello, ' + name); }; print(greet('World'));"

  test-cross-compile-on-mac:
    name: Test cross-compile on macos
    needs: [setup, test]
    runs-on: macos-11
    steps:
      - name: Download Wasmer
        uses: actions/download-artifact@v2
        with:
          path: artifacts
      - name: Run it
        run: |
          cp artifacts/cross_compiled_from_mac/wasmer .
          chmod +x wasmer
          OUTPUT=$(./wasmer run artifacts/cross_compiled_from_linux/qjs_mac_from_linux.wjit -- --eval "function greet(name) { return JSON.stringify('Hello, ' + name); }; print(greet('World'));")
          [[ "$OUTPUT" == '"Hello, World"' ]]
          #wasmer run artifacts/cross/cross_compiled_from_win/qjs_mac_from_win.wjit -- --eval "function greet(name) { return JSON.stringify('Hello, ' + name); }; print(greet('World'));"

  #test-cross-compile-on-win:
  #  needs: [setup, test]
  #  runs-on: windows-latest
  #  steps:
  #    - name: Download Wasmer
  #      uses: actions/download-artifact@v2
  #      with:
  #        path: artifacts
  #    - name: Run it
  #      shell: bash
  #      run: |
  #        alias wasmer=artifacts/cross/cross_compiled_from_win/wasmer.exe
  #        wasmer run artifacts/cross/cross_compiled_from_linux/win_from_linux.wjit -- --eval "function greet(name) { return JSON.stringify('Hello, ' + name); }; print(greet('World'));"
  #        wasmer run artifacts/cross/cross_compiled_from_mac/win_from_mac.wjit -- --eval "function greet(name) { return JSON.stringify('Hello, ' + name); }; print(greet('World'));"

  release:
    needs: [setup, test, test-cross-compile-on-linux, test-cross-compile-on-mac] #, test-cross-compile-on-win]
    runs-on: ubuntu-latest
    if: needs.setup.outputs.DOING_RELEASE == '1'
    steps:
      - name: Download the Artifacts
        uses: actions/download-artifact@v2
        with:
          path: artifacts
      - name: Create Release
        id: create_release
        uses: actions/create-release@v1
        env:
          GITHUB_TOKEN: ${{ secrets.GITHUB_TOKEN }}
        with:
          tag_name: ${{ needs.setup.outputs.VERSION }}
          release_name: Release ${{ needs.setup.outputs.VERSION }}
          draft: true
          prerelease: false
      - name: Upload Release Asset Windows Installer
        uses: actions/upload-release-asset@v1
        env:
          GITHUB_TOKEN: ${{ secrets.GITHUB_TOKEN }}
        with:
          upload_url: ${{ steps.create_release.outputs.upload_url }}
          asset_path: artifacts/wasmer-windows-amd64/WasmerInstaller.exe
          asset_name: wasmer-windows.exe
          asset_content_type: application/vnd.microsoft.portable-executable
      - name: Upload Release Asset Windows
        uses: actions/upload-release-asset@v1
        env:
          GITHUB_TOKEN: ${{ secrets.GITHUB_TOKEN }}
        with:
          upload_url: ${{ steps.create_release.outputs.upload_url }}
          asset_path: artifacts/wasmer-windows-amd64/wasmer.tar.gz
          asset_name: wasmer-windows-amd64.tar.gz
          asset_content_type: application/gzip
      - name: Upload Release Asset Linux amd64
        uses: actions/upload-release-asset@v1
        env:
          GITHUB_TOKEN: ${{ secrets.GITHUB_TOKEN }}
        with:
          upload_url: ${{ steps.create_release.outputs.upload_url }}
          asset_path: artifacts/wasmer-linux-amd64/wasmer.tar.gz
          asset_name: wasmer-linux-amd64.tar.gz
          asset_content_type: application/gzip
      - name: Upload Release Asset Linux amd64 (musl)
        id: upload-release-asset-linux-musl-amd64
        uses: actions/upload-release-asset@v1
        env:
          GITHUB_TOKEN: ${{ secrets.GITHUB_TOKEN }}
        with:
          upload_url: ${{ steps.create_release.outputs.upload_url }}
          asset_path: artifacts/wasmer-linux-musl-amd64/wasmer.tar.gz
          asset_name: wasmer-linux-musl-amd64.tar.gz
          asset_content_type: application/gzip
      - name: Upload Release Asset Mac amd64
        uses: actions/upload-release-asset@v1
        env:
          GITHUB_TOKEN: ${{ secrets.GITHUB_TOKEN }}
        with:
          upload_url: ${{ steps.create_release.outputs.upload_url }}
          asset_path: artifacts/wasmer-darwin-amd64/wasmer.tar.gz
          asset_name: wasmer-darwin-amd64.tar.gz
          asset_content_type: application/gzip
      - name: Upload Release Asset Mac arm64
        uses: actions/upload-release-asset@v1
        env:
          GITHUB_TOKEN: ${{ secrets.GITHUB_TOKEN }}
        with:
          upload_url: ${{ steps.create_release.outputs.upload_url }}
          asset_path: artifacts/wasmer-darwin-arm64/wasmer.tar.gz
          asset_name: wasmer-darwin-arm64.tar.gz
          asset_content_type: application/gzip
      #- name: Upload Release Asset Linux aarch64
      #  uses: actions/upload-release-asset@v1
      #  env:
      #    GITHUB_TOKEN: ${{ secrets.GITHUB_TOKEN }}
      #  with:
      #    upload_url: ${{ steps.create_release.outputs.upload_url }}
      #    asset_path: artifacts/wasmer-linux-aarch64/wasmer.tar.gz
      #    asset_name: wasmer-linux-aarch64.tar.gz
      #    asset_content_type: application/gzip

  audit:
    name: Audit
    env:
      CARGO_AUDIT_VERSION: 0.12.0
    runs-on: ubuntu-latest
    steps:
      - uses: actions/checkout@v2
      - uses: actions/cache@master
        with:
          path: ${{ runner.tool_cache }}/cargo-audit
          key: cargo-audit-bin-${{ env.CARGO_AUDIT_VERSION }}
      - run: |
          echo "'${{ runner.tool_cache }}/cargo-audit/bin'" >> $GITHUB_PATH
      - run: |
          cargo install cargo-audit --version ${{ env.CARGO_AUDIT_VERSION }} --root '${{ runner.tool_cache }}/cargo-audit'
          cargo audit<|MERGE_RESOLUTION|>--- conflicted
+++ resolved
@@ -10,22 +10,14 @@
       - 'near-main'
       - 'staging'
       - 'trying'
-<<<<<<< HEAD
-    pull_request:
-      branches: ['near-main']
-=======
       - 'near-main'
->>>>>>> 2e1a22d4
     tags:
       # this is _not_ a regex, see: https://docs.github.com/en/actions/reference/workflow-syntax-for-github-actions#filter-pattern-cheat-sheet
       - '[0-9]+.[0-9]+.[0-9]+*'
   pull_request:
-<<<<<<< HEAD
-=======
     branches:
       - 'near-main'
       - 'master'
->>>>>>> 2e1a22d4
 jobs:
   setup:
     name: Set up
